--- conflicted
+++ resolved
@@ -65,13 +65,8 @@
      chmod +x ~/miniconda.sh && \
      ~/miniconda.sh -b -p /opt/conda && \
      rm ~/miniconda.sh && \
-<<<<<<< HEAD
-     /opt/conda/bin/conda install -y python=$PYTHON_VERSION numpy scipy matplotlib h5py scikit-image && \
+     /opt/conda/bin/conda install -y python=$PYTHON_VERSION python-dateutil pyyaml numpy scipy matplotlib h5py scikit-image && \
      /opt/conda/bin/conda install -y cpuonly pytorch=1.10.0 torchvision=0.11.1 cudatoolkit=11.3 -c pytorch && \
-=======
-     /opt/conda/bin/conda install -y python=$PYTHON_VERSION python-dateutil pyyaml numpy scipy matplotlib h5py scikit-image && \
-     /opt/conda/bin/conda install -y -c pytorch cpuonly "pytorch=1.2.0=py3.6_cpu_0" torchvision=0.4.0=py36_cpu && \
->>>>>>> b72d8770
      /opt/conda/bin/conda install -y -c conda-forge scikit-sparse nibabel=2.5.1 pillow=8.3.2 && \
      /opt/conda/bin/conda clean -ya
 ENV PATH /opt/conda/bin:$PATH
