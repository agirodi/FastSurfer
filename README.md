[![Open In Colab](https://colab.research.google.com/assets/colab-badge.svg)](https://colab.research.google.com/github/Deep-MI/FastSurfer/blob/master/Tutorial/Tutorial_FastSurferCNN_QuickSeg.ipynb)
[![Open In Colab](https://colab.research.google.com/assets/colab-badge.svg)](https://colab.research.google.com/github/Deep-MI/FastSurfer/blob/master/Tutorial/Complete_FastSurfer_Tutorial.ipynb)

# Overview

This directory contains all information needed to run FastSurfer - a fast and accurate deep-learning based neuroimaging pipeline.  This approach provides a full FreeSurfer alternative for volumetric analysis (within 1 minute)  and  surface-based  thickness  analysis  (within  only  around  1h  run  time). The whole pipeline consists of two main parts:

(i) FastSurferCNN - an advanced deep learning architecture capable of whole brain segmentation into 95 classes in under
1 minute, mimicking FreeSurfer’s anatomical segmentation and cortical parcellation (DKTatlas)

(ii) recon-surf - full  FreeSurfer  alternative for cortical surface reconstruction, mapping of cortical labels and traditional point-wise and ROI thickness analysis in approximately 60 minutes. For surface group analysis, sphere.reg can be additionally generated by adding the --surfreg flag.

Image input requirements are identical to FreeSurfer: good quality T1-weighted MRI acquired at 3T with a resolution close to 1mm isotropic (slice thickness should not exceed 1.5mm). Preferred sequence is Siemens MPRAGE or multi-echo MPRAGE. GE SPGR should also work. Sub-mm scans (e.g. .75 or .8mm isotropic) will be downsampled by us automatically to 1mm isotropic, for example, we had success segmenting de-faced HCP data.

Within this repository, we provide the code and Docker files for running FastSurferCNN (segmentation only) and recon-surf (surface pipeline only) independently from each other or as a whole pipeline (run_fastsurfer.sh, segmentation + surface pipeline). For each of these purposes, see the README.md's in the corresponding folders.

![](/images/teaser.png)

## Usage
There are two ways to run FastSurfer - (a) as a native install or (b) using Docker. 

(a) For a __native install__ on a modern linux (e.g. Ubuntu 16.04 or Centos 7, or maybe higher), download this github repository (use git clone or download as zip and unpack) for the necessary source code and python scripts. You also need to have the necessary python 3 libraries installed (see __requirements.txt__) as well as bash-4.0 or higher. This is already enough to generate the whole-brain segmentation using FastSurferCNN (see the README.md in the FastSurferCNN directory for the exact commands). In order to run the whole FastSurfer pipeline locally on your machine, a working version of __FreeSurfer__ (v6.0, https://surfer.nmr.mgh.harvard.edu/fswiki/rel6downloads) is needed (specifically to run recon-surf). See [Example 1](#example-1:-fastSurfer-on-subject1) and [Example 2](#example-2:-fastSurfer-on-multiple-subjects-(parallel-processing)) for an illustration of the commands to run the entire FastSurfer pipeline (FastSurferCNN + recon-surf) natively.

(b) For a __docker version__, simply use the provided Dockerfiles in our Docker directory to build your image (see the README.md in the Docker directory). No other local installations are needed (FreeSurfer and everything else will be included, you only need to provide a FreeSurfer license file). We will also make a Docker image available on Dockerhub in the near future (probably with the official release of version 1.0, the current release is beta). See [Example 3](#example-3:-fastSurfer-inside-docker) for an example how to run FastSurfer inside a Docker container.

The main script called __run_fastsurfer.sh__ can be used to run both FastSurferCNN and recon-surf sequentially on a given subject. There are a number of options which can be selected and set via the command line. 
List them by running the following command:
```bash
./run_fastsurfer.sh --help
```

### Required arguments
* --sd: Output directory \$SUBJECTS_DIR (equivalent to FreeSurfer setup --> $SUBJECTS_DIR/sid/mri; $SUBJECTS_DIR/sid/surf ... will be created).
* --sid: Subject ID for directory inside \$SUBJECTS_DIR to be created ($SUBJECTS_DIR/sid/...)
* --t1: T1 full head input (not bias corrected, global path). The network was trained with conformed images (UCHAR, 256x256x256, 1 mm voxels and standard slice orientation). These specifications are checked in the eval.py script and the image is automatically conformed if it does not comply.

### Requiered for docker
* --fs_license: Path to FreeSurfer license key file. Register (for free) at https://surfer.nmr.mgh.harvard.edu/registration.html to obtain it if you do not have FreeSurfer installed so far. Strictly necessary if you use Docker, optional for local install (your local FreeSurfer license will automatically be used)

### Network specific arguments (optional)
* --seg: Global path with filename of segmentation (where and under which name to store it). Default location: $SUBJECTS_DIR/$sid/mri/aparc.DKTatlas+aseg.deep.mgz
* --weights_sag: Pretrained weights of sagittal network. Default: ../checkpoints/Sagittal_Weights_FastSurferCNN/ckpts/Epoch_30_training_state.pkl
* --weights_ax: Pretrained weights of axial network. Default: ../checkpoints/Axial_Weights_FastSurferCNN/ckpts/Epoch_30_training_state.pkl
* --weights_cor: Pretrained weights of coronal network. Default: ../checkpoints/Coronal_Weights_FastSurferCNN/ckpts/Epoch_30_training_state.pkl
* --seg_log: Name and location for the log-file for the segmentation (FastSurferCNN). Default: $SUBJECTS_DIR/$sid/scripts/deep-seg.log
* --clean_seg: Flag to clean up FastSurferCNN segmentation
<<<<<<< HEAD
* --run_viewagg_on: Define where the view aggregation should be run on.
=======
* --run_viewagg_on: Define where the view aggregation should be run on. 
>>>>>>> 6ce6ca30
                    By default, the program checks if you have enough memory to run the view aggregation on the gpu. 
                    The total memory is considered for this decision. 
                    If this fails, or you actively overwrote the check with setting "--run_viewagg_on cpu", view agg is run on the cpu. 
                    Equivalently, if you define "--run_viewagg_on gpu", view agg will be run on the gpu (no memory check will be done).
* --no_cuda: Flag to disable CUDA usage in FastSurferCNN (no GPU usage, inference on CPU)
* --batch: Batch size for inference. Default: 16. Lower this to reduce memory requirement
* --order: Order of interpolation for mri_convert T1 before segmentation (0=nearest, 1=linear(default), 2=quadratic, 3=cubic)

### Surface pipeline arguments (optional)
* --fstess: Use mri_tesselate instead of marching cube (default) for surface creation
* --fsqsphere: Use FreeSurfer default instead of novel spectral spherical projection for qsphere
* --fsaparc: Use FS aparc segmentations in addition to DL prediction (slower in this case and usually the mapped ones from the DL prediction are fine)
* --surfreg: Create Surface-Atlas (sphere.reg) registration with FreeSurfer (for cross-subject correspondence or other mappings)
* --parallel: Run both hemispheres in parallel
* --threads: Set openMP and ITK threads to <int>

### Other
* --py: which python version to use. Default: python3.6
* --seg_only: only run FastSurferCNN (generate segmentation, do not run the surface pipeline)
* --surf_only: only run the surface pipeline recon_surf. The segmentation created by FastSurferCNN must already exist in this case.
    

### Example 1: FastSurfer on subject1 (with parallel processing of hemis)

Given you want to analyze data for subject1 which is stored on your computer under /home/user/my_mri_data/subject1/orig.mgz, run the following command from the console (do not forget to source FreeSurfer!):

```bash
# Source FreeSurfer
export FREESURFER_HOME=/path/to/freesurfer/fs60
source $FREESURFER_HOME/SetUpFreeSurfer.sh

# Define data directory
datadir=/home/user/my_mri_data
fastsurferdir=/home/user/my_fastsurfer_analysis

# Run FastSurfer
./run_fastsurfer.sh --t1 $datadir/subject1/orig.mgz \
                    --sid subject1 --sd $fastsurferdir \
                    --parallel --threads 4
```

The output will be stored in the $fastsurferdir (including the aparc.DKTatlas+aseg.deep.mgz segmentation under $fastsurferdir/subject1/mri (default location)). Processing of the hemispheres will be run in parallel (--parallel flag). Omit this flag to run the processing sequentially.

### Example 2: FastSurfer on multiple subjects

In order to run FastSurfer on a number of cases which are stored in the same directory, prepare a subjects_list.txt file listing the names line per line:
subject1\n
subject2\n
subject3\n
...
subject10\n

And invoke the following command (make sure you have enough ressources to run the given number of subjects in parallel!):

```bash
export FREESURFER_HOME=/path/to/freesurfer/fs60
source $FREESURFER_HOME/SetUpFreeSurfer.sh

cd /home/user/FastSurfer
datadir=/home/user/my_mri_data
fastsurferdir=/home/user/my_fastsurfer_analysis
mkdir -p $fastsurferdir/logs # create log dir for storing nohup output log (optional)

while read p ; do
  echo $p
  nohup ./run_fastsurfer.sh --t1 $datadir/$p/orig.mgz 
                            --sid $p --sd $fastsurferdir > $fastsurferdir/logs/out-${p}.log &
  sleep 90s 
done < ./data/subjects_list.txt
```

### Example 3: FastSurfer inside Docker
After building the Docker (see instructions in ./Docker/README.md), you do not need to have a separate installation of FreeSurfer on your computer (included in the Docker). However, you need to register at the FreeSurfer website (https://surfer.nmr.mgh.harvard.edu/registration.html) to acquire a valid license (for free). This license need to be passed to the script via the --fs_license flag.

To run FastSurfer on a given subject using the provided Docker, execute the following command:

```bash
docker run --gpus all -v /home/user/my_mri_data:/data \
                      -v /home/user/my_fastsurfer_analysis:/output \
                      -v /home/user/my_fs_license_dir:/fs60 \
                      --rm --user XXXX fastsurfer:gpu \
                      --fs_license /fs60/.license \
                      --t1 /data/subject2/orig.mgz \
                      --sid subject2 --sd /output \
                      --parallel
```

* The fs_license points to your FreeSurfer license which needs to be available on your computer (e.g. in the /home/user/my_fs_license_dir folder). 
* The --gpus flag is used to access GPU resources. With it you can also specify how many GPUs to use. In the example above, _all_ will use all available GPUS. To use a single one (e.g. GPU 0), set --gpus device=0. To use multiple specific ones (e.g. GPU 0, 1 and 3), set --gpus '"device=0,1,3"'.
* The -v command mounts your data (and output) directory into the docker image. Inside it is visible under the name following the colon (in this case /data or /output).
* The --rm flag takes care of removing the container once the analysis finished. 
* The --user XXXX part should be changed to the appropriate user id (a four digit number; can be checked with the command "id -u" on linux systems). All generated files will then belong to the specified user. Without the flag, the docker container will be run as root.

## References

If you use this for research publications, please cite:

Henschel L, Conjeti S, Estrada S, Diers K, Fischl B, Reuter M, FastSurfer - A fast and accurate deep learning based neuroimaging pipeline, NeuroImage 219 (2020), 117012. https://doi.org/10.1016/j.neuroimage.2020.117012

## Acknowledgements
The recon-surf pipeline is largely based on FreeSurfer including mris_make_surfaces which we bundle in binary form to patch a problem with the one in FreeSurfer 6.0.
https://surfer.nmr.mgh.harvard.edu/fswiki/FreeSurferMethodsCitation<|MERGE_RESOLUTION|>--- conflicted
+++ resolved
@@ -44,11 +44,9 @@
 * --weights_cor: Pretrained weights of coronal network. Default: ../checkpoints/Coronal_Weights_FastSurferCNN/ckpts/Epoch_30_training_state.pkl
 * --seg_log: Name and location for the log-file for the segmentation (FastSurferCNN). Default: $SUBJECTS_DIR/$sid/scripts/deep-seg.log
 * --clean_seg: Flag to clean up FastSurferCNN segmentation
-<<<<<<< HEAD
-* --run_viewagg_on: Define where the view aggregation should be run on.
-=======
+
 * --run_viewagg_on: Define where the view aggregation should be run on. 
->>>>>>> 6ce6ca30
+
                     By default, the program checks if you have enough memory to run the view aggregation on the gpu. 
                     The total memory is considered for this decision. 
                     If this fails, or you actively overwrote the check with setting "--run_viewagg_on cpu", view agg is run on the cpu. 
