--- conflicted
+++ resolved
@@ -24,12 +24,7 @@
 USAGE:
 conform.py  -i <input> -o <output> <options>
 Dependencies:
-<<<<<<< HEAD
-    Python 3.5
-=======
     Python 3.8
-
->>>>>>> f36bc0a1
     Numpy
     http://www.numpy.org
     Nibabel to read and write FreeSurfer data
