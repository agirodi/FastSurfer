--- conflicted
+++ resolved
@@ -131,7 +131,6 @@
 
 ```
 
-<<<<<<< HEAD
 #### Example Command Sagittal using --data_dir instead of --csv_file
 --data_dir specifies the path in which the data is located, with --pattern we can select subjects from the specified path. By default the pattern is "*" meaning all subjects will be selected.
 In the following example we selecting subject1 till subject19.
@@ -146,8 +145,7 @@
 --gt_nocc mri/aseg.auto_noCCseg.mgz
  
 ```
-=======
->>>>>>> 58ec046c
+
 # 3. Training
 
 The *FastSurferCNN* directory contains all the source code and modules needed to run the scripts. A list of python libraries used within the code can be found in __requirements.txt__. The main script is called __train.py__ within which certain options can be selected and set via the command line:
