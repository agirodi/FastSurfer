--- conflicted
+++ resolved
@@ -141,11 +141,7 @@
 #### Example Command Sagittal (Multiple Resolutions)
 ```
 python3 generate_hdf5.py \
-<<<<<<< HEAD
---hdf5_name ../data/training_set_cispa_multires_sagittal.hdf5 \
-=======
 --hdf5_name ../data/training_set_sagittal.hdf5 \
->>>>>>> 6f02277c
 --csv_file ../training_set_subjects_dirs.csv \
 --plane sagittal \
 --image_name mri/orig.mgz \
@@ -233,43 +229,16 @@
 
 #### Data options
 
-<<<<<<< HEAD
 * PATH_HDF5_TRAIN: Path to training hdf5-dataset
 * PATH_HDF5_VAL: Path to validation hdf5-dataset
 * PLANE: Plane to load [axial, coronal, sagittal]. Default: coronal
 
 #### Training options
-=======
-python3 train.py \
---hdf5_name_train ../data/training_set_sagittal.hdf5 \
---hdf5_name_val ../data/validation_set_sagittal.hdf5 \
---plane sagittal \
---log_dir ../checkpoints/Sagittal_Competitive_APARC_ASEG/ \
---epochs 30 \
---num_channels 7 \
---num_classes 51
- 
-# Coronal view
-
-python3 train.py \
---hdf5_name_train ../data/training_set_coronal.hdf5 \
---hdf5_name_val ../data/validation_set_coronal.hdf5 \
---plane coronal \
---log_dir ../checkpoints/Coronal_Competitive_APARC_ASEG/ \
---epochs 30 \
---num_channels 7 \
---num_classes 79
->>>>>>> 6f02277c
 
 * BATCH_SIZE: Input batch size for training. Default: 16
 * NUM_EPOCHS: Number of epochs to train. Default: 30
 * SIZES: Available image sizes for the multi-scale dataloader. Default: [128, 183, 257, 256, 311, 320]
 * AUG: Augmentations. Default: ["Flip", "Elastic", "Scaling", "Rotation", "Translation", "RAnisotropy", "BiasField", "RGamma"]
-
-<<<<<<< HEAD
-#### Testing Options
-
-* BATCH_SIZE: Input batch size for training. Default: 16
 
 #### Misc. Options
 
@@ -307,14 +276,4 @@
 python3 run_model.py \
 --cfg custom_configs/FastSurferCNN.yaml \
 --aug None
-=======
-python3 train.py \
---hdf5_name_train ../data/training_set_axial.hdf5 \
---hdf5_name_val ../data/validation_set_axial.hdf5 \
---plane axial \
---log_dir ../checkpoints/Axial_Competitive_APARC_ASEG/ \
---epochs 30 \
---num_channels 7 \
---num_classes 79
->>>>>>> 6f02277c
 ```